{
  "permissions": {
    "allow": [
      "Bash(then echo \"$file\")",
      "Bash(fi)",
      "Bash(done)",
<<<<<<< HEAD
      "Read(//g/nifa/**)",
      "Bash(git pull:*)",
      "Bash(git merge:*)"
=======
      "Bash(mkdir:*)",
      "Bash(mvn clean:*)",
      "mcp__serena__get_current_config",
      "Bash(npm run:*)",
      "mcp__serena__get_symbols_overview",
      "mcp__serena__find_symbol",
      "mcp__serena__activate_project",
      "mcp__serena__think_about_collected_information",
      "mcp__sequential-thinking__sequentialthinking",
      "Bash(mvn dependency:tree:*)",
      "Read(//d/maven-repo/junit/junit/5.10.2/**)",
      "Bash(python3:*)",
      "Bash(mvn test-compile:*)",
      "Bash(mvn help:effective-pom:*)",
      "Bash(mvn test:*)",
      "Bash(git add:*)"
>>>>>>> ee338eaa
    ],
    "deny": [],
    "ask": []
  }
}<|MERGE_RESOLUTION|>--- conflicted
+++ resolved
@@ -4,11 +4,6 @@
       "Bash(then echo \"$file\")",
       "Bash(fi)",
       "Bash(done)",
-<<<<<<< HEAD
-      "Read(//g/nifa/**)",
-      "Bash(git pull:*)",
-      "Bash(git merge:*)"
-=======
       "Bash(mkdir:*)",
       "Bash(mvn clean:*)",
       "mcp__serena__get_current_config",
@@ -25,7 +20,6 @@
       "Bash(mvn help:effective-pom:*)",
       "Bash(mvn test:*)",
       "Bash(git add:*)"
->>>>>>> ee338eaa
     ],
     "deny": [],
     "ask": []
